--- conflicted
+++ resolved
@@ -1,10 +1,6 @@
 {
   "name": "@mozilla/glean",
-<<<<<<< HEAD
-  "version": "0.11.0",
-=======
   "version": "0.12.0",
->>>>>>> 0b4f11b5
   "description": "An implementation of the Glean SDK, a modern cross-platform telemetry client, for Javascript environments.",
   "type": "module",
   "exports": {

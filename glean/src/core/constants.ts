/* This Source Code Form is subject to the terms of the Mozilla Public
 * License, v. 2.0. If a copy of the MPL was not distributed with this
 * file, You can obtain one at http://mozilla.org/MPL/2.0/. */

export const GLEAN_SCHEMA_VERSION = 1;

// The version for the current build of Glean.js
//
// PACKAGE_VERSION is defined as a global by webpack,
// we need a default here for testing when the app is not build with webpack.
<<<<<<< HEAD
export const GLEAN_VERSION = "0.11.0";
=======
export const GLEAN_VERSION = "0.12.0";
>>>>>>> 0b4f11b5

// The name of a "ping" that will include Glean ping_info metrics,
// such as ping sequence numbers.
//
// Note that this is not really a ping,
// but a neat way to gather metrics in the metrics database.
//
// See: https://mozilla.github.io/glean/book/dev/core/internal/reserved-ping-names.html
export const PING_INFO_STORAGE = "glean_ping_info";

// The name of a "ping" that will include the Glean client_info metrics,
// such as ping sequence numbers.
//
// Note that this is not really a ping,
// but a neat way to gather metrics in the metrics database.
//
// See: https://mozilla.github.io/glean/book/dev/core/internal/reserved-ping-names.html
export const CLIENT_INFO_STORAGE = "glean_client_info";

// We will set the client id to this client id in case upload is disabled.
export const KNOWN_CLIENT_ID = "c0ffeec0-ffee-c0ff-eec0-ffeec0ffeec0";

// The default server pings are sent to.
export const DEFAULT_TELEMETRY_ENDPOINT = "https://incoming.telemetry.mozilla.org";

// The name of the deletion-request ping.
export const DELETION_REQUEST_PING_NAME = "deletion-request";

// The maximum amount of source tags a user can set.
export const GLEAN_MAX_SOURCE_TAGS = 5;<|MERGE_RESOLUTION|>--- conflicted
+++ resolved
@@ -8,11 +8,7 @@
 //
 // PACKAGE_VERSION is defined as a global by webpack,
 // we need a default here for testing when the app is not build with webpack.
-<<<<<<< HEAD
-export const GLEAN_VERSION = "0.11.0";
-=======
 export const GLEAN_VERSION = "0.12.0";
->>>>>>> 0b4f11b5
 
 // The name of a "ping" that will include Glean ping_info metrics,
 // such as ping sequence numbers.

# Unreleased changes

[Full changelog](https://github.com/mozilla/glean.js/compare/v0.18.1...main)

* [#534](https://github.com/mozilla/glean.js/pull/534): Expose `Uploader` base class through `@mozilla/glean/<platform>/uploader` entry point.
* [#580](https://github.com/mozilla/glean.js/pull/580): Limit size of pings database to 250 pings or 10MB.
* [#580](https://github.com/mozilla/glean.js/pull/580): BUGFIX: Pending pings at startup up are uploaded from oldest to newest.
* [#607](https://github.com/mozilla/glean.js/pull/607): Record an error when incoherent timestamps are calculated for events after a restart.
* [#630](https://github.com/mozilla/glean.js/pull/630): Accept booleans and numbers as event extras.
<<<<<<< HEAD
* [#614](https://github.com/mozilla/glean.js/pull/614): Implement the String List metric type.
=======
* [#658](https://github.com/mozilla/glean.js/pull/658): Implement rate limiting for ping upload.
  * Only up to 15 ping submissions every 60 seconds are now allowed.
* [#658](https://github.com/mozilla/glean.js/pull/658): BUGFIX: Unblock ping uploading jobs after the maximum of upload failures are hit for a given uploading window.
>>>>>>> b137e269

# v0.18.1 (2021-07-22)

[Full changelog](https://github.com/mozilla/glean.js/compare/v0.18.0...v0.18.1)

* [#552](https://github.com/mozilla/glean.js/pull/552): BUGFIX: Do not clear `deletion-request` ping from upload queue when disabling upload.

# v0.18.0 (2021-07-20)

[Full changelog](https://github.com/mozilla/glean.js/compare/v0.17.0...v0.18.0)

* [#542](https://github.com/mozilla/glean.js/pull/542): Implement `shutdown` API.

# v0.17.0 (2021-07-16)

[Full changelog](https://github.com/mozilla/glean.js/compare/v0.16.0...v0.17.0)

* [#529](https://github.com/mozilla/glean.js/pull/529): Implement the URL metric type.

* [#526](https://github.com/mozilla/glean.js/pull/526): Implement new events sorting
logic, which allows for reliable sorting of events throughout restarts.

# v0.16.0 (2021-07-06)

[Full changelog](https://github.com/mozilla/glean.js/compare/v0.15.0...v0.16.0)

* [#346](https://github.com/mozilla/glean.js/pull/346): Provide default HTTP client for Qt/QML platform.
* [#399](https://github.com/mozilla/glean.js/pull/399): Check if there are ping data before attempting to delete it.
  * This change lowers the amount of log messages related to attempting to delete inexistent data.
* [#411](https://github.com/mozilla/glean.js/pull/411): Tag all messages logged by Glean with the component they are coming from.
* [#415](https://github.com/mozilla/glean.js/pull/415), [#430](https://github.com/mozilla/glean.js/pull/430): Gzip ping paylod before upload
  * This changes the signature of `Uploader.post` to accept `string | Uint8Array` for the `body` parameter, instead of only `string`.
* [#431](https://github.com/mozilla/glean.js/pull/431): BUGFIX: Record the timestamp for events before dispatching to the internal task queue.
* [#462](https://github.com/mozilla/glean.js/pull/462): Implement persistent storage for Qt/QML platform.
* [#466](https://github.com/mozilla/glean.js/pull/466): Expose `ErrorType` enum, for using with the `testGetNumRecordedErrors` API.
* [#497](https://github.com/mozilla/glean.js/pull/497): Implement limit of 1MB for ping request payload. Limit is calculated after gzip compression.

# v0.15.0 (2021-06-03)

[Full changelog](https://github.com/mozilla/glean.js/compare/v0.14.1...v0.15.0)

* [#389](https://github.com/mozilla/glean.js/pull/389): BUGFIX: Make sure to submit a `deletion-request` ping before clearing data when toggling upload.
* [#375](https://github.com/mozilla/glean.js/pull/375): Release Glean.js for Qt as a QML module.

# v0.14.1 (2021-05-21)

[Full changelog](https://github.com/mozilla/glean.js/compare/v0.14.0...v0.14.1)

* [#342](https://github.com/mozilla/glean.js/pull/342): BUGFIX: Fix timespan payload representatin to match exactly the payload expected according to the Glean schema.
* [#343](https://github.com/mozilla/glean.js/pull/343): BUGFIX: Report the correct failure exit code when the Glean command line tool fails.

# v0.14.0 (2021-05-19)

[Full changelog](https://github.com/mozilla/glean.js/compare/v0.13.0...v0.14.0)

* [#313](https://github.com/mozilla/glean.js/pull/313): Send Glean.js version and platform information on X-Telemetry-Agent header instead of User-Agent header.

# v0.13.0 (2021-05-18)

[Full changelog](https://github.com/mozilla/glean.js/compare/v0.12.0...v0.13.0)

* [#313](https://github.com/mozilla/glean.js/pull/313): Implement error recording mechanism and error checking testing API.
* [#319](https://github.com/mozilla/glean.js/pull/319): BUGFIX: Do not allow recording floats with the quantity and counter metric types.

# v0.12.0 (2021-05-11)

[Full changelog](https://github.com/mozilla/glean.js/compare/v0.11.0...v0.12.0)

* [#279](https://github.com/mozilla/glean.js/pull/279): BUGFIX: Ensure only empty pings triggers logging of "empty ping" messages.
* [#288](https://github.com/mozilla/glean.js/pull/288): Support collecting `PlatformInfo` from `Qt` applications. Only OS name and locale are supported.
* [#281](https://github.com/mozilla/glean.js/pull/281): Add the QuantityMetricType.
* [#303](https://github.com/mozilla/glean.js/pull/303): Implement setRawNanos API for the TimespanMetricType.

# v0.11.0 (2021-05-03)

[Full changelog](https://github.com/mozilla/glean.js/compare/v0.10.2...v0.11.0)

* [#260](https://github.com/mozilla/glean.js/pull/260): Set minimum node (>= 12.0.0) and npm (>= 7.0.0) versions.
* [#202](https://github.com/mozilla/glean.js/pull/202): Add a testing API for the ping type.
* [#253](https://github.com/mozilla/glean.js/pull/253):
  * Implement the timespan metric type.
  * BUGFIX: Report event timestamps in milliseconds.
* [#261](https://github.com/mozilla/glean.js/pull/261): Show a spinner while setting up python virtual environment
* [#273](https://github.com/mozilla/glean.js/pull/273): BUGFIX: Expose the missing `LabeledMetricType` and `TimespanMetricType` in Qt.

# v0.10.2 (2021-04-26)

[Full changelog](https://github.com/mozilla/glean.js/compare/v0.10.1...v0.10.2)

* [#256](https://github.com/mozilla/glean.js/pull/256): BUGFIX: Add the missing `js` extension to the dispatcher.

# v0.10.1 (2021-04-26)

[Full changelog](https://github.com/mozilla/glean.js/compare/v0.10.0...v0.10.1)

* [#254](https://github.com/mozilla/glean.js/pull/254): BUGFIX: Allow the usage of the Glean specific metrics API before Glean is initialized.

# v0.10.0 (2021-04-20)

[Full changelog](https://github.com/mozilla/glean.js/compare/v0.9.2...v0.10.0)

* [#228](https://github.com/mozilla/glean.js/pull/228): Provide a Qt build with every new release.
* [#227](https://github.com/mozilla/glean.js/pull/227): BUGFIX: Fix a bug that prevented using `labeled_string` and `labeled_boolean`.
* [#226](https://github.com/mozilla/glean.js/pull/226): BUGFIX: Fix Qt build configuration to target ES5.

# v0.9.2 (2021-04-19)

[Full changelog](https://github.com/mozilla/glean.js/compare/v0.9.1...v0.9.2)

* [#220](https://github.com/mozilla/glean.js/pull/220): Update `glean_parser` to version 3.1.1.

# v0.9.1 (2021-04-19)

[Full changelog](https://github.com/mozilla/glean.js/compare/v0.9.0...v0.9.1)

* [#219](https://github.com/mozilla/glean.js/pull/219): BUGFIX: Fix path to ping entry point in package.json.

# v0.9.0 (2021-04-19)

[Full changelog](https://github.com/mozilla/glean.js/compare/v0.8.1...v0.9.0)

* [#201](https://github.com/mozilla/glean.js/pull/201): BUGFIX: Do not let the platform be changed after Glean is initialized.
* [#215](https://github.com/mozilla/glean.js/pull/215): Update the `glean-parser` to version 3.1.0.
* [#214](https://github.com/mozilla/glean.js/pull/215): Improve error reporting of the Glean command.

# v0.8.1 (2021-04-14)

[Full changelog](https://github.com/mozilla/glean.js/compare/v0.8.0...v0.8.1)

* [#206](https://github.com/mozilla/glean.js/pull/206): BUGFIX: Fix ping URL path.
  * Application ID was being reporting as `undefined`.

# v0.8.0 (2021-04-13)

[Full changelog](https://github.com/mozilla/glean.js/compare/v0.7.0...v0.8.0)

* [#173](https://github.com/mozilla/glean.js/pull/173): Drop Node.js support from webext entry points
* [#155](https://github.com/mozilla/glean.js/pull/155): Allow to define custom uploaders in the configuration.
* [#184](https://github.com/mozilla/glean.js/pull/184): Correctly report `appBuild` and `appDisplayVersion` if provided by the user.
* [#198](https://github.com/mozilla/glean.js/pull/198), [#192](https://github.com/mozilla/glean.js/pull/192), [#184](https://github.com/mozilla/glean.js/pull/184), [#180](https://github.com/mozilla/glean.js/pull/180), [#174](https://github.com/mozilla/glean.js/pull/174), [#165](https://github.com/mozilla/glean.js/pull/165): BUGFIX: Remove all circular dependencies.


# v0.7.0 (2021-03-26)

[Full changelog](https://github.com/mozilla/glean.js/compare/v0.6.1...v0.7.0)

* [#143](https://github.com/mozilla/glean.js/pull/143): Provide a way to initialize and reset Glean.js in tests.

# v0.6.1 (2021-03-22)

[Full changelog](https://github.com/mozilla/glean.js/compare/v0.6.0...v0.6.1)

* [#130](https://github.com/mozilla/glean.js/pull/130): BUGFIX: Fix destination path of CommonJS' build `package.json`.

# v0.6.0 (2021-03-22)

[Full changelog](https://github.com/mozilla/glean.js/compare/v0.5.0...v0.6.0)

* [#123](https://github.com/mozilla/glean.js/pull/123): BUGFIX: Fix support for ES6 environments.
  * Include `.js` extensions in all local import statements.
    * ES6' module resolution algorithm does not currently support automatic resolution of file extensions and does not have the hability to import directories that have an index file. The extension and the name of the file being import need to _always_ be specified. See: https://nodejs.org/api/esm.html#esm_customizing_esm_specifier_resolution_algorithm
  * Add a `type: module` declaration to the main `package.json`.
    * Without this statement, ES6 support is disabled. See: https://nodejs.org/docs/latest-v13.x/api/esm.html#esm_enabling.:
    * To keep support for CommonJS, in our CommonJS build we include a `package.json` that overrides the `type: module` of the main `package.json` with a `type: commonjs`.

# v0.5.0 (2021-03-18)

[Full changelog](https://github.com/mozilla/glean.js/compare/v0.4.0...v0.5.0)

* [#96](https://github.com/mozilla/glean.js/pull/96): Provide a ping encryption plugin.
  * This plugin listens to the `afterPingCollection` event. It receives the collected payload of a ping and returns an encrypted version of it using a JWK provided upon instantiation.
* [#95](https://github.com/mozilla/glean.js/pull/95): Add a `plugins` property to the configuration options and create an event abstraction for triggering internal Glean events.
  * The only internal event triggered at this point is the `afterPingCollection` event, which is triggered after ping collection and logging, and before ping storing.
  * Plugins are built to listen to a specific Glean event. Each plugin must define an `action`, which is executed everytime the event they are listening to is triggered.
* [#101](https://github.com/mozilla/glean.js/pull/101): BUGFIX: Only validate Debug View Tag and Source Tags when they are present.
* [#102](https://github.com/mozilla/glean.js/pull/102): BUGFIX: Include a Glean User-Agent header in all pings.
* [#97](https://github.com/mozilla/glean.js/pull/97): Add support for labeled metric types (string, boolean and counter).
* [#105](https://github.com/mozilla/glean.js/pull/105): Introduce and publish the `glean` command for using the `glean-parser` in a virtual environment.

# v0.4.0 (2021-03-10)

[Full changelog](https://github.com/mozilla/glean.js/compare/v0.3.0...v0.4.0)

* [#92](https://github.com/mozilla/glean.js/pull/92): Remove `web-ext-types` from `peerDependencies` list.
* [#98](https://github.com/mozilla/glean.js/pull/98): Add external APIs for setting the Debug View Tag and Source Tags.
* [#99](https://github.com/mozilla/glean.js/pull/99): BUGFIX: Add a default ping value in the testing APIs.

# v0.3.0 (2021-02-24)

[Full changelog](https://github.com/mozilla/glean.js/compare/v0.2.0...v0.3.0)

* [#90](https://github.com/mozilla/glean.js/pull/90): Provide exports for CommonJS and browser environemnts.
* [#90](https://github.com/mozilla/glean.js/pull/90): BUGIFX: Accept lifetimes as strings when instantiating metric types.
* [#90](https://github.com/mozilla/glean.js/pull/90): BUGFIX: Fix type declaration paths.
* [#90](https://github.com/mozilla/glean.js/pull/90): BUGFIX: Make web-ext-types a peer dependency.
  * This is quick fix until [Bug 1694701](https://bugzilla.mozilla.org/show_bug.cgi?id=1694701) is fixed.

# v0.2.0 (2021-02-23)

* [#85](https://github.com/mozilla/glean.js/pull/85): Include type declarations in `@mozilla/glean` webext package bundle.

[Full changelog](https://github.com/mozilla/glean.js/compare/v0.1.1...v0.2.0)
# v0.1.1 (2021-02-17)

[Full changelog](https://github.com/mozilla/glean.js/compare/v0.1.0...v0.1.1)

* [#77](https://github.com/mozilla/glean.js/pull/77): Include README.md file in `@mozilla/glean` package bundle.

# v0.1.0 (2021-02-17)

[Full changelog](https://github.com/mozilla/glean.js/compare/46f028fb4ea7b8f312daf4666904c81d0a3eb171...v0.1.0)

* [#73](https://github.com/mozilla/glean.js/pull/73): Add this changelog file.
* [#42](https://github.com/mozilla/glean.js/pull/42): Implement the `deletion-request` ping.
* [#41](https://github.com/mozilla/glean.js/pull/41): Implement the `logPings` debug tool.
  * When `logPings` is enabled, pings are logged upon collection.
* [#40](https://github.com/mozilla/glean.js/pull/40): Use the dispatcher in all Glean external API functions. Namely:
  * Metric recording functions;
  * Ping submission;
  * `initialize` and `setUploadEnabled`.
* [#36](https://github.com/mozilla/glean.js/pull/36): Implement the event metric type.
* [#31](https://github.com/mozilla/glean.js/pull/31): Implement a task Dispatcher to help in executing Promises in a deterministic order.
* [#26](https://github.com/mozilla/glean.js/pull/26): Implement the setUploadEnable API.
* [#25](https://github.com/mozilla/glean.js/pull/25): Implement an adapter that leverages browser APIs to upload pings.
* [#24](https://github.com/mozilla/glean.js/pull/24): Implement a ping upload manager.
* [#23](https://github.com/mozilla/glean.js/pull/23): Implement the initialize API and glean internal metrics.
* [#22](https://github.com/mozilla/glean.js/pull/22): Implement the PingType structure and a ping maker.
* [#20](https://github.com/mozilla/glean.js/pull/20): Implement the datetime metric type.
* [#17](https://github.com/mozilla/glean.js/pull/17): Implement the UUID metric type.
* [#14](https://github.com/mozilla/glean.js/pull/14): Implement the counter metric type.
* [#13](https://github.com/mozilla/glean.js/pull/13): Implement the string metric type.
* [#11](https://github.com/mozilla/glean.js/pull/11): Implement the boolean metric type.
* [#9](https://github.com/mozilla/glean.js/pull/9): Implement a metrics database module.
* [#8](https://github.com/mozilla/glean.js/pull/8): Implement a web extension version of the underlying storage module.
* [#6](https://github.com/mozilla/glean.js/pull/6): Implement an abstract underlying storage module.<|MERGE_RESOLUTION|>--- conflicted
+++ resolved
@@ -7,13 +7,10 @@
 * [#580](https://github.com/mozilla/glean.js/pull/580): BUGFIX: Pending pings at startup up are uploaded from oldest to newest.
 * [#607](https://github.com/mozilla/glean.js/pull/607): Record an error when incoherent timestamps are calculated for events after a restart.
 * [#630](https://github.com/mozilla/glean.js/pull/630): Accept booleans and numbers as event extras.
-<<<<<<< HEAD
-* [#614](https://github.com/mozilla/glean.js/pull/614): Implement the String List metric type.
-=======
 * [#658](https://github.com/mozilla/glean.js/pull/658): Implement rate limiting for ping upload.
   * Only up to 15 ping submissions every 60 seconds are now allowed.
 * [#658](https://github.com/mozilla/glean.js/pull/658): BUGFIX: Unblock ping uploading jobs after the maximum of upload failures are hit for a given uploading window.
->>>>>>> b137e269
+* [#614](https://github.com/mozilla/glean.js/pull/614): Implement the String List metric type.
 
 # v0.18.1 (2021-07-22)
 
